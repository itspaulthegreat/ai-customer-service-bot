# src/bot/pure_ai_agent.py
import asyncio
import json
import re
from typing import Dict, Any, Optional
from langchain_groq import ChatGroq
from langchain_core.prompts import ChatPromptTemplate
from langchain_core.output_parsers import JsonOutputParser
from .session_memory import session_memory

class PureAIAgent:
    """Pure AI-driven customer service agent with session memory"""
    
    def __init__(self, groq_api_key: str, wix_client):
        self.wix_client = wix_client
        self.memory = session_memory
        
        # Initialize LLM
        try:
            self.llm = ChatGroq(
                model_name="gemma2-9b-it",
                temperature=0.1,
                max_tokens=1200,
                groq_api_key=groq_api_key
            )
            print("✅ Pure AI Agent LLM initialized")
        except Exception as e:
            print(f"❌ Error initializing LLM in Pure AI Agent: {e}")
            raise
        
        # Create AI chains
        self.intent_analyzer = self._create_intent_analyzer()
        self.response_generator = self._create_response_generator()
        
        print("✅ Pure AI Agent initialized with SESSION MEMORY!")
    
    def _create_intent_analyzer(self):
        """AI that understands customer intent and extracts parameters"""
        
        system_prompt = """You are an AI assistant that analyzes customer messages for an online clothing store.

You have access to the conversation history to understand context and references to previous messages.

Your job is to understand what the customer wants and extract relevant information intelligently.

Available actions you can recommend:
1. "show_new_arrivals" - Customer wants to see new/latest products
2. "show_mens_products" - Customer specifically wants men's items
3. "show_womens_products" - Customer specifically wants women's items
4. "search_products" - Customer is looking for specific items with search terms
5. "check_order" - Customer wants order status/tracking information
6. "general_help" - General questions, greetings, store policies, support
7. "remember_context" - Customer is asking about previous messages or conversation context

For each message, respond with JSON only using this format:
{{
    "action": "action_name",
    "parameters": {{
        "key": "value"
    }},
    "confidence": 0.95,
    "reasoning": "Brief explanation"
}}

Context awareness examples:
- "What was my previous message?" → action: "remember_context", parameters: {{"type": "previous_user_message"}}
- "What did you just tell me?" → action: "remember_context", parameters: {{"type": "previous_bot_message"}}
- "What were we talking about?" → action: "remember_context", parameters: {{"type": "conversation_summary"}}
- "What order IDs did I give you?" or "List all order IDs I mentioned" → action: "remember_context", parameters: {{"type": "order_id_history", "filter": "order_ids"}}
- "What products did I ask about?" → action: "remember_context", parameters: {{"type": "entity_history", "filter": "product_queries"}}

Parameter extraction examples:
- Order queries: Extract order IDs naturally
  * "Check my order ABC123" → order_id: "ABC123"
  * "Status of #order_XYZ789" → order_id: "order_XYZ789"  
  * "Where is order_QsItdDdq8jJJMT" → order_id: "order_QsItdDdq8jJJMT"
  * "cod_1753128467135_1soovmd4g status" → order_id: "cod_1753128467135_1soovmd4g"

- Product searches: Extract search terms and filters
  * "Red Nike shoes" → query: "red Nike shoes"
  * "Blue dresses under $50" → query: "blue dresses", price_filter: "under 50"
  * "Men's winter jackets" → query: "winter jackets", category: "mens"

- Quantity limits: Extract from natural language
  * "Show me 10 items" → limit: 10
  * "First 5 products" → limit: 5
  * Default to 8 if not specified

Be intelligent about understanding context and variations in language (e.g., "order IDs I gave you" = "order IDs I mentioned"). Use conversation history to understand references."""

        prompt = ChatPromptTemplate.from_messages([
            ("system", system_prompt),
            ("human", """
Conversation History:
{conversation_context}

Current Message: {message}

Analyze this customer message considering the conversation context above.""")
        ])
        
        return prompt | self.llm | JsonOutputParser()
    
    def _create_response_generator(self):
<<<<<<< HEAD
        """AI response generator optimized for multi-item orders, memory requests, and new arrivals"""
        
        system_prompt = """You are a customer service representative for an online clothing store.

    CRITICAL: Multi-item orders and product lists are NORMAL and EXPECTED!

    When handling requests, follow these guidelines based on the result type:

    1. **Order Status Requests (type = "order_status")**:
    - **Check Success First**: Look at the "was_successful" field.
    - **If SUCCESS = TRUE**:
        - The order WAS FOUND successfully.
        - Multiple items in one order are normal.
        - Each item can have different sizes, colors, and shipping statuses.
        - Respond positively and helpfully.
        - For Multi-Item Orders (totalItems > 1):
        - Congratulate them: "Great news! I found your order [order_id] with [total_items] items! 🛍️"
        - List items clearly with names, sizes, and status from items_list.
        - Group by status if multiple statuses exist in all_status.
        - Example: "Your order includes:\n• Item 1 (Size M) - Pending\n• Item 2 (Size L) - Shipped"
        - For Single-Item Orders (totalItems = 1):
        - Provide detailed info: "I found your order [order_id] with 1 item! Your '[item_name] (Size [size])' is [status]."
    - **If SUCCESS = FALSE**:
        - Say the order wasn't found.
        - Handle specific errors:
        - "MISSING_USER_ID": Prompt user to log in.
        - "UNAUTHORIZED": Suggest checking account or order ID.
        - "NOT_FOUND": Suggest verifying order ID.
        - Example: "I'm sorry, I couldn't find order [order_id]. Please double-check the ID."

    2. **New Arrivals Requests (type = "new_arrivals")**:
    - **If SUCCESS = TRUE**:
        - List the products from items_list (up to 5 for brevity).
        - Include product name and price for each item.
        - Format as a bulleted list for clarity.
        - Be enthusiastic: "Check out our latest arrivals! 🛍️"
        - Example: "Here are our newest arrivals:\n• [Product Name 1] - $[Price 1]\n• [Product Name 2] - $[Price 2]"
        - If more than 5 products, add: "There are more new arrivals! Want to see the full list?"
    - **If SUCCESS = FALSE**:
        - Inform the user no new arrivals were found.
        - Suggest alternatives: "No new arrivals right now. Want to see men's or women's products?"

    3. **Memory Requests (type = "memory_response")**:
    - If request_type = "order_id_history":
        - List all order IDs from memory_content as a bulleted list.
        - Example: "You mentioned these order IDs:\n• order_ABC123\n• cod_XYZ789"
        - If memory_content is a string, use it directly.
    - If request_type = "previous_user_message":
        - Return the last user message: "Your last message was: [message]"
    - If request_type = "previous_bot_message":
        - Return the last bot message: "I last said: [message]"
    - If request_type = "conversation_summary":
        - Summarize the conversation: "We've been talking about [summary]."

    4. **Other Product Requests (type = "mens_products", "womens_products", "search_results")**:
    - **If SUCCESS = TRUE**:
        - List products from items_list (up to 5).
        - Include name and price.
        - Example: "Here are some [result_type]:\n• [Product Name 1] - $[Price 1]\n• [Product Name 2] - $[Price 2]"
    - **If SUCCESS = FALSE**:
        - Suggest alternatives: "No products found for [result_type]. Try searching for something else!"

    Be conversational, positive, and helpful. Use emojis appropriately (e.g., 🛍️ for products, 🔐 for auth issues). Ensure responses are clear and concise. If items_list is provided, always include it in the response when relevant."""
=======
        """AI response generator optimized for multi-item orders and memory requests"""
        
        system_prompt = """You are a customer service representative for an online clothing store.

CRITICAL: Multi-item orders are NORMAL and EXPECTED!

When handling order status requests (type = "order_status"):

1. **Check Success First**: Look at the "was_successful" field
    
2. **If SUCCESS = TRUE**:
- The order WAS FOUND successfully
- Multiple items in one order is completely normal
- Each item can have different sizes, colors, and shipping statuses
- Respond positively and helpfully about the order

3. **For Multi-Item Orders** (totalItems > 1):
- Congratulate them on their order
- Summarize: "I found your order [ID] with [X] items"
- List items clearly with names, sizes, and status
- Group by status when helpful (e.g., "All items are pending")
- Be enthusiastic about their purchase

4. **For Single-Item Orders** (totalItems = 1):
- Still provide detailed information about the item (name, options, status)
- Be positive and helpful

5. **If SUCCESS = FALSE**:
- Then and only then say the order wasn't found
- Suggest checking order ID or account
- Handle specific errors:
  - "MISSING_USER_ID": Prompt user to log in
  - "UNAUTHORIZED": Suggest checking account or order ID
  - "NOT_FOUND": Suggest verifying order ID

6. **For Memory Requests (type = "memory_response")**:
- If request_type = "order_id_history":
  - List all order IDs provided in the conversation from memory_content
  - If memory_content is a string (e.g., "You haven't mentioned any order IDs"), use it directly
  - If memory_content is a list, format as a bulleted list
  - Example: "You mentioned these order IDs: \n• order_ABC123\n• cod_XYZ789"
- If request_type = "previous_user_message":
  - Return the last user message from memory_content
  - Example: "Your last message was: [message]"
- If request_type = "previous_bot_message":
  - Return the last bot message from memory_content
  - Example: "I last said: [message]"
- If request_type = "conversation_summary":
  - Summarize the conversation from memory_content
  - Example: "We've been talking about your orders. You mentioned [X] messages."
- If request_type = "entity_history":
  - List entities (e.g., product queries) from memory_content based on the filter
  - Example: "You asked about these products: [list]"

EXAMPLES OF GOOD RESPONSES:

For successful multi-item order:
"Great news! I found your order order_QgO4LkXqXu3RQs with 6 items! 🛍️
Your order includes:
• TSS Originals: Killin' It (Size XL) - Pending
• Oversized men black (Size XL) - Pending  
• Random Style (Size M) - Pending
• Gym (Size L) - Pending
• Polo 1 (Size XXL) - Pending
• TSS Originals: Killin' It (Size M) - Pending
All items are currently pending and being prepared for shipment! You'll receive tracking information once they ship. Is there anything specific about any of these items you'd like to know more about?"

For successful single-item order:
"🎉 I found your order cod_1753128467135_1soovmd4g with 1 item! 
Your 'Polo 2 (Size XL)' is currently Pending. 
You'll receive tracking information once it's been shipped out. Is there anything else I can help you with?"

For order ID history:
"💭 You asked for the order IDs you've mentioned. Here they are: 
• cod_1753128467135_1soovmd4g
• order_QgO4LkXqXu3RQs
Would you like me to check the status of any of these orders?"

For no order IDs:
"💭 You haven't mentioned any order IDs in our conversation yet. If you share one, I can check its status for you!"

For unauthorized error:
"🔐 I'm sorry, but I couldn't find that order for your account. This could mean:
• The order ID might be incorrect
• The order belongs to a different account
• You might need to log in first
Please double-check your order ID and make sure you're logged into the correct account."

Be conversational, positive, and helpful. Use emojis appropriately to enhance tone."""
>>>>>>> 6383bf90

        prompt = ChatPromptTemplate.from_messages([
            ("system", system_prompt),
            ("human", """
<<<<<<< HEAD
    Customer asked: {original_message}
=======
Customer asked: {original_message}
>>>>>>> 6383bf90

    SUCCESS STATUS: {was_successful}

    Action Taken: {action_taken}

    Result Details:
    - Type: {result_type}
    - Order ID (if applicable): {order_id}
    - Total Items (if applicable): {total_items}
    - All Items Status (if applicable): {all_status}
    - Items List (if applicable): {items_list}
    - Error (if applicable): {error}
    - Memory Content (if applicable): {memory_content}

<<<<<<< HEAD
    Generate a response based on the information above.""")
=======
Generate a response based on the information above.""")
>>>>>>> 6383bf90
        ])
        
        return prompt | self.llm
    
    async def process_message(self, message: str, user_id: Optional[str] = None) -> Dict[str, Any]:
        """Process customer message using pure AI intelligence with memory"""
        try:
            print(f"🤖 Pure AI processing: {message} (user_id: {user_id})")
            
            # Add user message to memory
            if user_id:
                self.memory.add_message(user_id, message, 'user')
            
            # Get conversation context
            conversation_context = self.memory.get_conversation_context(user_id) if user_id else "This is the start of the conversation."
            
            # Step 1: AI analyzes intent and extracts parameters with context
            intent_result = await asyncio.to_thread(
                self.intent_analyzer.invoke,
                {
                    "message": message,
                    "conversation_context": conversation_context
                }
            )
            
            print(f"🧠 AI Intent Analysis: {intent_result}")
            
            action = intent_result.get("action", "general_help")
            parameters = intent_result.get("parameters", {})
            confidence = intent_result.get("confidence", 0.8)
            reasoning = intent_result.get("reasoning", "")
            
            # Pass user_id to action execution
            if user_id:
                parameters["user_id"] = user_id
            
            # Step 2: Execute the appropriate action
            action_result = await self._execute_action(action, parameters)
            
            print(f"🔧 Action '{action}' executed: {action_result.get('success', False)}")
            
            # Log order check details
            if action == "check_order":
                print(f"📋 ORDER CHECK DETAILS:")
                print(f"   - Success: {action_result.get('success')}")
                print(f"   - Error: {action_result.get('error')}")
                print(f"   - Error Code: {action_result.get('error_code')}")
                print(f"   - Type: {action_result.get('type')}")
                print(f"   - Order ID: {action_result.get('order_id')}")
            
            # Step 3: AI generates natural customer response with context
            was_successful = action_result.get("success", True)
            print(f"🤖 Telling AI that success = {was_successful}")
            
            response_text = await self._generate_natural_response(
                original_message=message,
                action_taken=action,
                function_result=action_result,
                was_successful=was_successful,
                conversation_context=conversation_context
            )
            
            print(f"💬 AI generated response (first 100 chars): {response_text[:100]}...")
            
            # Add bot response to memory
            if user_id:
                self.memory.add_message(user_id, response_text, 'bot')
            
            return {
                "response": response_text,
                "confidence": confidence,
                "action": action,
                "success": action_result.get("success", True),
                "reasoning": reasoning
            }
            
        except Exception as e:
            print(f"❌ Error in Pure AI Agent: {e}")
            import traceback
            traceback.print_exc()
            
            # Even error handling uses AI
            return await self._handle_error_intelligently(message, str(e))
    
    async def _execute_action(self, action: str, params: Dict[str, Any]) -> Dict[str, Any]:
        """Execute the determined action using Wix API"""
        try:
            user_id = params.get("user_id")
            
            # Handle memory/context actions
            if action == "remember_context":
                return await self._handle_memory_request(params, user_id)
            
            elif action == "show_new_arrivals":
                limit = params.get("limit", 8)
                products = await self.wix_client.get_new_arrivals(limit)
                return {
                    "success": True,
                    "type": "new_arrivals",
                    "products": products,
                    "count": len(products),
                    "limit_requested": limit
                }
            
            elif action == "show_mens_products":
                limit = params.get("limit", 8)
                products = await self.wix_client.get_mens_products(limit)
                return {
                    "success": True,
                    "type": "mens_products",
                    "products": products,
                    "count": len(products),
                    "category": "men's"
                }
            
            elif action == "show_womens_products":
                limit = params.get("limit", 8)
                products = await self.wix_client.get_womens_products(limit)
                return {
                    "success": True,
                    "type": "womens_products",
                    "products": products,
                    "count": len(products),
                    "category": "women's"
                }
            
            elif action == "search_products":
                query = params.get("query", "")
                limit = params.get("limit", 8)
                
                if not query:
                    return {
                        "success": False,
                        "error": "No search query provided",
                        "type": "search_error"
                    }
                
                products = await self.wix_client.search_products(query, limit)
                return {
                    "success": True,
                    "type": "search_results",
                    "products": products,
                    "count": len(products),
                    "search_query": query
                }
            
            elif action == "check_order":
                order_id = params.get("order_id", "")
                
                if not order_id:
                    return {
                        "success": False,
                        "error": "No order ID provided",
                        "type": "order_error",
                        "help_message": "Please provide your order ID to check status"
                    }
                
                if not user_id:
                    return {
                        "success": False,
                        "error": "User authentication required to check order status",
                        "type": "auth_error",
                        "help_message": "Please make sure you're logged in to check your order status"
                    }
                
                print(f"🔍 Checking order status for: {order_id} (user: {user_id})")
                order_info = await self.wix_client.get_order_items(order_id, user_id)
                
                print(f"📋 Raw API Response: {order_info}")
                
                if not order_info.get("success", False):
                    error_code = order_info.get("code", "UNKNOWN_ERROR")
                    error_message = order_info.get("error", "Unknown error occurred")
                    
                    print(f"❌ Order API failed: {error_code} - {error_message}")
                    
                    return {
                        "success": False,
                        "type": "order_error",
                        "order_id": order_id,
                        "error": error_message,
                        "error_code": error_code,
                        "is_unauthorized": error_code == "UNAUTHORIZED",
                        "is_not_found": error_code == "NOT_FOUND"
                    }
                
                print(f"✅ Order API succeeded for {order_id}")
                return {
                    "success": True,
                    "type": "order_status", 
                    "order_id": order_id,
                    "order_data": order_info,
                    "items": order_info.get("items", []),
                    "totalItems": order_info.get("totalItems", 0),
                    "itemsSummary": order_info.get("itemsSummary", []),
                    "statusGroups": order_info.get("statusGroups", {}),
                    "hasMultipleItems": order_info.get("hasMultipleItems", False),
                    "uniqueStatuses": order_info.get("uniqueStatuses", [])
                }
            
            elif action == "general_help":
                topic = params.get("topic", params.get("query", "general help"))
                help_response = await self._generate_contextual_help(topic)
                return help_response
            
            else:
                # Fallback to general help
                return await self._generate_contextual_help("general assistance")
                
        except Exception as e:
            print(f"❌ Error executing action '{action}': {e}")
            return {
                "success": False,
                "error": str(e),
                "action": action,
                "type": "execution_error"
            }
    async def _handle_memory_request(self, params: Dict[str, Any], user_id: str) -> Dict[str, Any]:
        """Handle requests about conversation history"""
        if not user_id:
            return {
                "success": False,
                "error": "Cannot access conversation history without user context",
                "type": "memory_error"
            }
        
        request_type = params.get("type", "conversation_summary")
        
        if request_type == "previous_user_message":
            last_message = self.memory.get_last_user_message(user_id)
            return {
                "success": True,
                "type": "memory_response",
                "request_type": "previous_user_message",
                "memory_content": last_message or "I don't see any previous messages from you in this conversation.",
                "found": last_message is not None
            }
        
        elif request_type == "previous_bot_message":
            last_bot_message = self.memory.get_last_bot_message(user_id)
            return {
                "success": True,
                "type": "memory_response",
                "request_type": "previous_bot_message",
                "memory_content": last_bot_message or "I haven't responded to anything yet in this conversation.",
                "found": last_bot_message is not None
            }
        
        elif request_type == "conversation_summary":
            history = self.memory.get_conversation_history(user_id, 10)
            return {
                "success": True,
                "type": "memory_response",
                "request_type": "conversation_summary",
                "memory_content": f"We've had {len(history)} messages in our conversation. You can ask about specific details, like orders or products, if you want to dive deeper!",
                "found": bool(history)
            }
        
        elif request_type == "order_id_history":
            # Extract order IDs from conversation history
            history = self.memory.get_conversation_history(user_id, 50)  # Increased limit to capture more messages
            order_ids = set()
            order_id_pattern = r'\b(order_\w+|cod_\w+)\b'  # Match order IDs like order_QgO4LkXqXu3RQs or cod_1753128467135_1soovmd4g
            
            for message in history:
                if message.get("sender") == "user":
                    matches = re.findall(order_id_pattern, message.get("content", ""))
                    order_ids.update(matches)
            
            return {
                "success": True,
                "type": "memory_response",
                "request_type": "order_id_history",
                "memory_content": list(order_ids) if order_ids else "You haven't mentioned any order IDs in our conversation yet.",
                "found": bool(order_ids)
            }
        
        elif request_type == "entity_history":
            # Handle other entity types (e.g., product queries)
            filter_type = params.get("filter", "unknown")
            history = self.memory.get_conversation_history(user_id, 50)
            entities = set()
            
            if filter_type == "product_queries":
                product_pattern = r'\b(search|find|show)\s+(.+?)(?:$|\s+(?:under|below|less than|more than))'
                for message in history:
                    if message.get("sender") == "user":
                        matches = re.findall(product_pattern, message.get("content", ""), re.IGNORECASE)
                        entities.update(match[1] for match in matches)
            
            return {
                "success": True,
                "type": "memory_response",
                "request_type": "entity_history",
                "memory_content": list(entities) if entities else f"You haven't mentioned any {filter_type.replace('_', ' ')} in our conversation yet.",
                "found": bool(entities)
            }
        
        else:
            return {
                "success": True,
                "type": "memory_response",
                "request_type": "general",
                "memory_content": "I remember our conversation and I'm here to help! What would you like to know?"
            }
    
    async def _generate_natural_response(self, original_message: str, action_taken: str, function_result: Dict[str, Any], was_successful: bool, conversation_context: str) -> str:
        """Generate a natural language response based on action results"""
        try:
            result_type = function_result.get("type", "general")
            order_id = function_result.get("order_id", "")
            total_items = function_result.get("totalItems", 0)
            items_list = function_result.get("itemsSummary", [])
            all_status = ", ".join(function_result.get("uniqueStatuses", [])) if function_result.get("uniqueStatuses") else "Unknown"
            error = function_result.get("error", "")
            memory_content = function_result.get("memory_content", "")
            
            # Format items list for response
            formatted_items = []
            for item in items_list:
                options = item.get("options", {})
                size = options.get("Size", "N/A")
                formatted_items.append(f"{item.get('name', 'Unknown')} (Size {size}) - {item.get('shipmentStatus', 'Unknown')}")
            
            response = await asyncio.to_thread(
                self.response_generator.invoke,
                {
                    "original_message": original_message,
                    "was_successful": was_successful,
                    "action_taken": action_taken,
                    "result_type": result_type,
                    "order_id": order_id,
                    "total_items": total_items,
                    "items_list": formatted_items,
                    "all_status": all_status,
                    "error": error,
                    "memory_content": memory_content
                }
            )
            
            return response.content
        
        except Exception as e:
            print(f"❌ Error generating natural response: {str(e)}")
            return await self._create_fallback_response(
                action=action_taken,
                result=function_result,
                original_message=original_message
            )
    
    async def _create_fallback_response(self, action: str, result: Dict[str, Any], original_message: str) -> str:
        """Create a fallback response when AI generation fails"""
        result_type = result.get("type", "general")
        
        if result_type == "order_status" and result.get("success", False):
            total_items = result.get("totalItems", 0)
            order_id = result.get("order_id", "")
            items_summary = result.get("itemsSummary", [])
            
            items_text = []
            for item in items_summary:
                options = item.get("options", {})
                size = options.get("Size", "N/A")
                items_text.append(f"• {item.get('name', 'Unknown')} (Size {size}) - {item.get('shipmentStatus', 'Unknown')}")
            
            items_str = "\n".join(items_text) if items_text else "No items found."
            if total_items > 1:
                return f"Great news! I found your order {order_id} with {total_items} items! 🛍️\n\nYour order includes:\n{items_str}\n\nAll items are currently being prepared. You'll receive tracking information once they ship. Anything else I can help with?"
            else:
                return f"🎉 I found your order {order_id} with 1 item! Your {items_text[0]}. You'll receive tracking information once it's shipped. Anything else I can help with?"
        
        elif result_type == "order_error":
            error_code = result.get("error_code", "")
            if error_code == "MISSING_USER_ID":
                return "🔐 Please make sure you're logged in to check your order status. Once logged in, I'll be happy to help you track your orders!"
            elif error_code == "UNAUTHORIZED":
                return "🔐 I'm sorry, but I couldn't find that order for your account. This could mean:\n• The order ID might be incorrect\n• The order belongs to a different account\n• You might need to log in first\nPlease double-check your order ID and make sure you're logged into the correct account."
            elif error_code == "NOT_FOUND":
                return f"🤔 I couldn't find order {result.get('order_id', 'unknown')}. Please double-check the order ID and try again. If you need help, let me know!"
            else:
                return f"😔 Sorry, I ran into an issue checking your order: {result.get('error', 'Unknown error')}. Please try again or contact support for assistance."
        
        elif result_type == "memory_response":
            request_type = result.get("request_type", "general")
            memory_content = result.get("memory_content", "")
            
            if request_type == "order_id_history":
                if isinstance(memory_content, list):
                    if memory_content:
                        return f"💭 You asked for the order IDs you've mentioned. Here they are:\n" + "\n".join([f"• {oid}" for oid in memory_content]) + "\nWould you like me to check the status of any of these orders?"
                    else:
                        return "💭 You haven't mentioned any order IDs in our conversation yet. If you share one, I can check its status for you!"
                else:
                    return memory_content  # Use string message directly
            elif request_type == "previous_user_message":
                return f"💭 Your last message was: {memory_content}" if result.get("found", False) else memory_content
            elif request_type == "previous_bot_message":
                return f"💭 I last said: {memory_content}" if result.get("found", False) else memory_content
            elif request_type == "conversation_summary":
                return memory_content
            else:
                return "💭 I remember our conversation and I'm here to help! What would you like to know?"
        
        elif result_type in ["new_arrivals", "mens_products", "womens_products", "search_results"]:
            products = result.get("products", [])
            if products:
                products_text = "\n".join([f"• {p.get('name', 'Unknown')} - ${p.get('price', 'N/A')}" for p in products[:5]])
                return f"Here are some {result_type.replace('_', ' ')}:\n{products_text}\nWould you like to see more details about any of these?"
            else:
                return f"Sorry, I couldn't find any {result_type.replace('_', ' ')}. Try a different search or ask for something else!"
        
        else:
            return "I'm here to help! Could you clarify what you're looking for, or would you like to see our latest products?"
    
    async def _generate_contextual_help(self, topic: str) -> Dict[str, Any]:
        """Generate help response based on topic"""
        help_topics = {
            "general help": "I'm here to assist with shopping, order tracking, or store policies! What do you need help with? You can ask about new arrivals, specific products, or check an order status.",
            "returns": "Our return policy allows returns within 30 days of delivery. Items must be unworn and in original condition. Want to start a return or need more details?",
            "shipping": "We offer standard and express shipping options. Standard shipping takes 5-7 business days. Need to check your order's shipping status or learn more?",
            "payment": "We accept all major credit cards, PayPal, and Apple Pay. Having trouble with a payment or need help with something specific?"
        }
        
        response = help_topics.get(topic.lower(), help_topics["general help"])
        return {
            "success": True,
            "type": "help_response",
            "content": response
        }
    
    async def _handle_error_intelligently(self, message: str, error: str) -> Dict[str, Any]:
        """Handle errors with AI-generated responses"""
        error_prompt = ChatPromptTemplate.from_messages([
            ("system", "You are a customer service bot. An error occurred: {error}. Respond politely and helpfully, suggesting next steps."),
            ("human", "Customer message: {message}")
        ])
        
        try:
            response = await asyncio.to_thread(
                error_prompt | self.llm,
                {
                    "error": error,
                    "message": message
                }
            )
            return {
                "response": response.content,
                "confidence": 0.8,
                "action": "error_handling",
                "success": False,
                "reasoning": f"Error occurred: {error}"
            }
        except Exception:
            return {
                "response": "😔 Something went wrong on my end. Please try again or contact support for assistance!",
                "confidence": 0.5,
                "action": "error_handling",
                "success": False,
                "reasoning": f"Error in error handling: {error}"
            }<|MERGE_RESOLUTION|>--- conflicted
+++ resolved
@@ -102,7 +102,6 @@
         return prompt | self.llm | JsonOutputParser()
     
     def _create_response_generator(self):
-<<<<<<< HEAD
         """AI response generator optimized for multi-item orders, memory requests, and new arrivals"""
         
         system_prompt = """You are a customer service representative for an online clothing store.
@@ -166,106 +165,11 @@
         - Suggest alternatives: "No products found for [result_type]. Try searching for something else!"
 
     Be conversational, positive, and helpful. Use emojis appropriately (e.g., 🛍️ for products, 🔐 for auth issues). Ensure responses are clear and concise. If items_list is provided, always include it in the response when relevant."""
-=======
-        """AI response generator optimized for multi-item orders and memory requests"""
-        
-        system_prompt = """You are a customer service representative for an online clothing store.
-
-CRITICAL: Multi-item orders are NORMAL and EXPECTED!
-
-When handling order status requests (type = "order_status"):
-
-1. **Check Success First**: Look at the "was_successful" field
-    
-2. **If SUCCESS = TRUE**:
-- The order WAS FOUND successfully
-- Multiple items in one order is completely normal
-- Each item can have different sizes, colors, and shipping statuses
-- Respond positively and helpfully about the order
-
-3. **For Multi-Item Orders** (totalItems > 1):
-- Congratulate them on their order
-- Summarize: "I found your order [ID] with [X] items"
-- List items clearly with names, sizes, and status
-- Group by status when helpful (e.g., "All items are pending")
-- Be enthusiastic about their purchase
-
-4. **For Single-Item Orders** (totalItems = 1):
-- Still provide detailed information about the item (name, options, status)
-- Be positive and helpful
-
-5. **If SUCCESS = FALSE**:
-- Then and only then say the order wasn't found
-- Suggest checking order ID or account
-- Handle specific errors:
-  - "MISSING_USER_ID": Prompt user to log in
-  - "UNAUTHORIZED": Suggest checking account or order ID
-  - "NOT_FOUND": Suggest verifying order ID
-
-6. **For Memory Requests (type = "memory_response")**:
-- If request_type = "order_id_history":
-  - List all order IDs provided in the conversation from memory_content
-  - If memory_content is a string (e.g., "You haven't mentioned any order IDs"), use it directly
-  - If memory_content is a list, format as a bulleted list
-  - Example: "You mentioned these order IDs: \n• order_ABC123\n• cod_XYZ789"
-- If request_type = "previous_user_message":
-  - Return the last user message from memory_content
-  - Example: "Your last message was: [message]"
-- If request_type = "previous_bot_message":
-  - Return the last bot message from memory_content
-  - Example: "I last said: [message]"
-- If request_type = "conversation_summary":
-  - Summarize the conversation from memory_content
-  - Example: "We've been talking about your orders. You mentioned [X] messages."
-- If request_type = "entity_history":
-  - List entities (e.g., product queries) from memory_content based on the filter
-  - Example: "You asked about these products: [list]"
-
-EXAMPLES OF GOOD RESPONSES:
-
-For successful multi-item order:
-"Great news! I found your order order_QgO4LkXqXu3RQs with 6 items! 🛍️
-Your order includes:
-• TSS Originals: Killin' It (Size XL) - Pending
-• Oversized men black (Size XL) - Pending  
-• Random Style (Size M) - Pending
-• Gym (Size L) - Pending
-• Polo 1 (Size XXL) - Pending
-• TSS Originals: Killin' It (Size M) - Pending
-All items are currently pending and being prepared for shipment! You'll receive tracking information once they ship. Is there anything specific about any of these items you'd like to know more about?"
-
-For successful single-item order:
-"🎉 I found your order cod_1753128467135_1soovmd4g with 1 item! 
-Your 'Polo 2 (Size XL)' is currently Pending. 
-You'll receive tracking information once it's been shipped out. Is there anything else I can help you with?"
-
-For order ID history:
-"💭 You asked for the order IDs you've mentioned. Here they are: 
-• cod_1753128467135_1soovmd4g
-• order_QgO4LkXqXu3RQs
-Would you like me to check the status of any of these orders?"
-
-For no order IDs:
-"💭 You haven't mentioned any order IDs in our conversation yet. If you share one, I can check its status for you!"
-
-For unauthorized error:
-"🔐 I'm sorry, but I couldn't find that order for your account. This could mean:
-• The order ID might be incorrect
-• The order belongs to a different account
-• You might need to log in first
-Please double-check your order ID and make sure you're logged into the correct account."
-
-Be conversational, positive, and helpful. Use emojis appropriately to enhance tone."""
->>>>>>> 6383bf90
 
         prompt = ChatPromptTemplate.from_messages([
             ("system", system_prompt),
             ("human", """
-<<<<<<< HEAD
     Customer asked: {original_message}
-=======
-Customer asked: {original_message}
->>>>>>> 6383bf90
 
     SUCCESS STATUS: {was_successful}
 
@@ -280,11 +184,7 @@
     - Error (if applicable): {error}
     - Memory Content (if applicable): {memory_content}
 
-<<<<<<< HEAD
     Generate a response based on the information above.""")
-=======
-Generate a response based on the information above.""")
->>>>>>> 6383bf90
         ])
         
         return prompt | self.llm
